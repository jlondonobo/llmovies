import json
import logging
import os
import re
from logging import basicConfig, getLogger
from typing import Any

import openai
import prompts
import streamlit as st
import weaviate
from agents.input import QueryParams, extract_query_params
from dotenv import load_dotenv
from enums import Providers
from exceptions import LLMoviesOutputError
from model import model
from streamlit.runtime.state import SessionStateProxy
from weaviate_client import client

basicConfig(
    level=logging.DEBUG, format="%(asctime)s - %(name)s - %(levelname)s - %(message)s"
)
logger = getLogger(__name__)


def generate_response(
    input: str, history: list[dict[str, str]], chat_model: str
) -> str:
    """Returns the response from the chatbot."""
    if input is None:
        st.warning("Please enter a message.")
        st.stop()
    messages = history + [{"role": "user", "content": input}]

    try:
        response = openai.ChatCompletion.create(
            model=chat_model,
            messages=messages,
        )
        return response["choices"][0]["message"]["content"]
    except openai.error.AuthenticationError:
        st.error(
            "Oops! It seems like your API key took a little detour. 🙃 Double-check and make sure it's the right one, will ya?"
        )
        st.stop()


def extract_json_from_string(string: str) -> dict:
    pattern = r"\{[\s\S]*?\}"
    match = re.search(pattern, string)
    json_string = match.group(1)
    return json.loads(json_string)


def is_valid_json(string: str) -> bool:
    try:
        json.loads(string)
    except ValueError:
        return False
    return True


def render_chat_history(messages: list[dict[str, str]]) -> None:
    for message in messages:
        is_json = is_valid_json(message["content"])
        is_system = message["role"] == "system"
        if not (is_json or is_system):
            with st.chat_message(message["role"]):
                st.write(message["content"])


def add_user_message_to_history(user_input: str, state: SessionStateProxy) -> None:
    message = {"role": "user", "content": user_input}
    state.messages.append(message)
    with st.chat_message("user"):
        st.write(user_input)


def query_weaviate(
    text: str,
    providers: list[str],
    genres: str | list[str] | None,
    max_embed_recommendations: int,
    min_vote_count: int,
    weaviate_client: weaviate.Client,
) -> list[dict[str, Any]]:
    search_embedding = model.encode(text)
    cols = [
        "title",
        "description",
        "genres",
        "release_date",
        "vote_average",
        "vote_count",
        "trailer_url",
        "watch",
        "providers",
        "show_id",
    ]

    operands = []
    providers_where = {
        "path": ["providers"],
        "operator": "ContainsAny",
        "valueTextArray": providers,
    }
    operands.append(providers_where)
<<<<<<< HEAD
    if genres != "ALL":
=======
    min_vote_count_where = {
        "path": ["vote_count"],
        "operator": "GreaterThan",
        "valueInt": min_vote_count,
    }
    operands.append(min_vote_count_where)
    if genres is not None:
>>>>>>> 45600bc2
        if isinstance(genres, str):
            genres = [genres]
        categories_where = {
            "path": ["genres"],
            "operator": "ContainsAny",
            "valueTextArray": genres,
        }
        operands.append(categories_where)

    where_filter = {"operator": "And", "operands": operands}

    res = (
        weaviate_client.query.get("Movie", cols)
        .with_limit(max_embed_recommendations)
        .with_additional("distance")
        .with_near_vector(content={"vector": search_embedding})
        .with_where(where_filter)
        .do()["data"]["Get"]["Movie"]
    )
    return res


def llm_generate_recommendation(
    user_message: str,
    formatted_results: dict[str, list[dict[str, Any]]],
    chat_model: str,
) -> str:
    """Receives formatted input & movies. Outputs final recommendations."""
    json_input = formatted_results | {"user_prompt": user_message}
    rendered_input = json.dumps(json_input)

    response = openai.ChatCompletion.create(
        model=chat_model,
        messages=[
            {"role": "system", "content": prompts.final_recommendations_system},
            {"role": "user", "content": rendered_input},
        ],
    )
    return response["choices"][0]["message"]["content"]


def format_query_results(
    results: list[dict[str, Any]]
) -> tuple[dict[str, list[dict[str, Any]]], list[int]]:
    """Returns results as expected by LLM and a list of ids."""
    formatted_collection = []
    ids_collection = []
    for result in results:
        formatted = {
            "id": result["show_id"],
            "title": result["title"],
            "description": result["description"],
            "genres": result["genres"],
        }
        formatted_collection.append(formatted)
        ids_collection.append(result["show_id"])

    final_collection = {"list": formatted_collection}
    return final_collection, ids_collection


def extract_ids_from(recommendations: str, possible_ids: list[int]) -> list[int] | None:
    """Receives a string of ids from the chatbot and returns them as int if valid."""

    def extract_ids_as_int(string: str) -> list[int]:
        try:
            split_ids = string.split(", ")
            return [int(id) for id in split_ids if id != ""]
        except ValueError:
            raise LLMoviesOutputError(
                "The response from the chatbot was not in the expected format."
            )

    def handle_valid_ids(ids: list[int]) -> None:
        if len(ids) == 0:
            raise LLMoviesOutputError(
                "Couldn't find any valid ids in the response from the chatbot."
            )

    ids_as_int = extract_ids_as_int(recommendations)

    valid_id_collection = [id for id in ids_as_int if id in possible_ids]
    handle_valid_ids(valid_id_collection)

    return valid_id_collection


def _prepare_youtube_url(video: str) -> str:
    # TODO: do something if video is None
    return f"https://www.youtube.com/watch?v={video}"


def get_provider_name(provider_id: str):
    return Providers(provider_id).name


# -- APP --
load_dotenv()

# -- Parameters -- #


def main():
    CHAT_MODEL = os.environ["OPENAI_CHAT_MODEL"]
    INITIAL_ASSISTANT_MESSAGE = (
        "Hi there, it's your pal Tony here! What'd you like to watch?"
    )
    N_MOVIES = 10
    MIN_VOTE_COUNT = 500
    # Initialize search_params and user_input
    search_params = None
    button_input = None
    user_input = None

    st.title("🎬 LLMovies")
    st.subheader("Your go-to companion for movie nights")
    with st.sidebar:
        # TODO: Remove default value in production
        openai_key = st.text_input(
            "Your OpenAI API key 🔑", type="password", value=os.getenv("OPENAI_KEY")
        )

        if openai_key is None:
            st.warning("Hey! 🌟 Pop in your API key, and let's kick things off!")
        openai.api_key = openai_key

        available_services = st.multiselect(
            "Your subscriptions 🍿",
            [p.value for p in Providers],
            format_func=get_provider_name,
            placeholder="What are you paying for?",
        )
        if available_services == []:
            st.warning("Next up, tap on your movie subscriptions! 🎬 Ready to roll?")
            st.stop()

        st.subheader("Try me out! 🤖")
        q1 = "I'd like to watch a movie about friendship."
        if st.button(q1):
            button_input = q1

        q2 = "Can you recommend a comedy located in Italy?"
        if st.button(q2):
            button_input = q2

        q3 = "Do you know any action movies with lots of explosions?"
        if st.button(q3):
            button_input = q3
<<<<<<< HEAD

        user_input = st.text_input("Send a message")

    if user_input != "" or button_input is not None:
        input = button_input if button_input is not None else user_input
        # add_user_message_to_history(input, st.session_state)
        search_params = extract_query_params(input, CHAT_MODEL)
=======

    chatbot_setup(prompts.setup_system, INITIAL_ASSISTANT_MESSAGE, st.session_state)
    render_chat_history(st.session_state.messages)

    user_input = st.chat_input("Send a message")

    if user_input is not None or button_input is not None:
        input = button_input if button_input is not None else user_input
        user_message = add_user_message_to_history(input, st.session_state)

        search_params = try_extract_search_params(
            user_message, st.session_state, CHAT_MODEL
        )
>>>>>>> 45600bc2

    if search_params is not None:
        logger.debug(
            f"Response from params generation: {search_params.model_dump_json()}"
        )

        results_pool = query_weaviate(
            search_params.semantic_search,
            available_services,
            search_params.genre,
            N_MOVIES,
            MIN_VOTE_COUNT,
            client,
        )
        logger.debug(f"Movie pool: {json.dumps(results_pool)}")

        formatted_weaviate_results, possible_ids = format_query_results(results_pool)
        recommendations = llm_generate_recommendation(
            input, formatted_weaviate_results, CHAT_MODEL
        )
        logger.debug(f"Final recommendations: {recommendations}")

        try:
            # Extracts ids (as int) from LLM response
            recommended_ids = extract_ids_from(recommendations, possible_ids)

            # Uses extracted ids to filter results from Weaviate
            recommended_metadata = [
                result
                for result in results_pool
                if result["show_id"] in recommended_ids
            ]

            # Renders final recommendations
            for movie in recommended_metadata:
                st.markdown(
                    f"<h2>{movie['title']}</h2><p><a href={movie['watch']}>View</a></p>",
                    unsafe_allow_html=True,
                )
                st.markdown(f"*{movie['description']}*")
                st.write(f"Genres: {movie['genres']}")
                st.write(f"Release date: {movie['release_date']}")
                st.write(f"Film score: {movie['vote_average']}")
                st.write(f"Cosine distance: {movie['_additional']['distance']}")
                st.video(_prepare_youtube_url(movie["trailer_url"]))
                st.write("----")

        except LLMoviesOutputError:
            st.write(
                "I wasn't able to find any movies for you. Try modifying your query."
            )


if __name__ == "__main__":
    main()<|MERGE_RESOLUTION|>--- conflicted
+++ resolved
@@ -1,7 +1,6 @@
 import json
 import logging
 import os
-import re
 from logging import basicConfig, getLogger
 from typing import Any
 
@@ -9,71 +8,17 @@
 import prompts
 import streamlit as st
 import weaviate
-from agents.input import QueryParams, extract_query_params
+from agents.input import extract_query_params
 from dotenv import load_dotenv
 from enums import Providers
 from exceptions import LLMoviesOutputError
 from model import model
-from streamlit.runtime.state import SessionStateProxy
 from weaviate_client import client
 
 basicConfig(
     level=logging.DEBUG, format="%(asctime)s - %(name)s - %(levelname)s - %(message)s"
 )
 logger = getLogger(__name__)
-
-
-def generate_response(
-    input: str, history: list[dict[str, str]], chat_model: str
-) -> str:
-    """Returns the response from the chatbot."""
-    if input is None:
-        st.warning("Please enter a message.")
-        st.stop()
-    messages = history + [{"role": "user", "content": input}]
-
-    try:
-        response = openai.ChatCompletion.create(
-            model=chat_model,
-            messages=messages,
-        )
-        return response["choices"][0]["message"]["content"]
-    except openai.error.AuthenticationError:
-        st.error(
-            "Oops! It seems like your API key took a little detour. 🙃 Double-check and make sure it's the right one, will ya?"
-        )
-        st.stop()
-
-
-def extract_json_from_string(string: str) -> dict:
-    pattern = r"\{[\s\S]*?\}"
-    match = re.search(pattern, string)
-    json_string = match.group(1)
-    return json.loads(json_string)
-
-
-def is_valid_json(string: str) -> bool:
-    try:
-        json.loads(string)
-    except ValueError:
-        return False
-    return True
-
-
-def render_chat_history(messages: list[dict[str, str]]) -> None:
-    for message in messages:
-        is_json = is_valid_json(message["content"])
-        is_system = message["role"] == "system"
-        if not (is_json or is_system):
-            with st.chat_message(message["role"]):
-                st.write(message["content"])
-
-
-def add_user_message_to_history(user_input: str, state: SessionStateProxy) -> None:
-    message = {"role": "user", "content": user_input}
-    state.messages.append(message)
-    with st.chat_message("user"):
-        st.write(user_input)
 
 
 def query_weaviate(
@@ -105,17 +50,15 @@
         "valueTextArray": providers,
     }
     operands.append(providers_where)
-<<<<<<< HEAD
-    if genres != "ALL":
-=======
+    
     min_vote_count_where = {
         "path": ["vote_count"],
         "operator": "GreaterThan",
         "valueInt": min_vote_count,
     }
     operands.append(min_vote_count_where)
-    if genres is not None:
->>>>>>> 45600bc2
+    
+    if genres != "ALL":
         if isinstance(genres, str):
             genres = [genres]
         categories_where = {
@@ -213,16 +156,10 @@
 
 
 # -- APP --
-load_dotenv()
-
-# -- Parameters -- #
-
 
 def main():
+    load_dotenv()
     CHAT_MODEL = os.environ["OPENAI_CHAT_MODEL"]
-    INITIAL_ASSISTANT_MESSAGE = (
-        "Hi there, it's your pal Tony here! What'd you like to watch?"
-    )
     N_MOVIES = 10
     MIN_VOTE_COUNT = 500
     # Initialize search_params and user_input
@@ -264,29 +201,19 @@
         q3 = "Do you know any action movies with lots of explosions?"
         if st.button(q3):
             button_input = q3
-<<<<<<< HEAD
 
         user_input = st.text_input("Send a message")
 
     if user_input != "" or button_input is not None:
         input = button_input if button_input is not None else user_input
         # add_user_message_to_history(input, st.session_state)
-        search_params = extract_query_params(input, CHAT_MODEL)
-=======
-
-    chatbot_setup(prompts.setup_system, INITIAL_ASSISTANT_MESSAGE, st.session_state)
-    render_chat_history(st.session_state.messages)
-
-    user_input = st.chat_input("Send a message")
-
-    if user_input is not None or button_input is not None:
-        input = button_input if button_input is not None else user_input
-        user_message = add_user_message_to_history(input, st.session_state)
-
-        search_params = try_extract_search_params(
-            user_message, st.session_state, CHAT_MODEL
-        )
->>>>>>> 45600bc2
+        try:
+            search_params = extract_query_params(input, CHAT_MODEL)
+        except openai.error.AuthenticationError:
+            st.error(
+                "Oops! It seems like your API key took a little detour. 🙃 Double-check and make sure it's the right one, will ya?"
+            )
+            st.stop()
 
     if search_params is not None:
         logger.debug(
